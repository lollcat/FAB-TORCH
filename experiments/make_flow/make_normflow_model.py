--- conflicted
+++ resolved
@@ -18,13 +18,8 @@
     for i in range(n_flow_layers):
         # Neural network with two hidden layers having 32 units each
         # Last layer is initialized by zeros making training more stable
-<<<<<<< HEAD
-        param_map = nf.nets.MLP([int((dim / 2) + 0.5), layer_width, layer_width, dim],
-                                init_zeros=True)
-=======
         d = int((dim / 2) + 0.5)
         param_map = nf.nets.MLP([d, layer_width, layer_width, 2 * (dim - d)], init_zeros=True)
->>>>>>> 05a9249c
         # Add flow layer
         flows.append(nf.flows.AffineCouplingBlock(param_map, scale_map="exp"))
         # Swap dimensions
