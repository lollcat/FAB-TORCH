{
<<<<<<< HEAD
  "cells": [
    {
      "cell_type": "markdown",
      "metadata": {
        "id": "view-in-github",
        "colab_type": "text"
      },
      "source": [
        "<a href=\"https://colab.research.google.com/github/lollcat/fab-torch/blob/hug_face/demo/aldp.ipynb\" target=\"_parent\"><img src=\"https://colab.research.google.com/assets/colab-badge.svg\" alt=\"Open In Colab\"/></a>"
      ]
    },
    {
      "cell_type": "markdown",
      "source": [
        "# Install"
      ],
      "metadata": {
        "id": "sXLwvRKpIrFV"
      },
      "id": "sXLwvRKpIrFV"
    },
    {
      "cell_type": "code",
      "source": [
        "!pip install -q condacolab\n",
        "import condacolab\n",
        "condacolab.install() # expect a kernel restart"
      ],
      "metadata": {
        "id": "UOIXtQ__BqIC"
      },
      "id": "UOIXtQ__BqIC",
      "execution_count": null,
      "outputs": []
    },
    {
      "cell_type": "code",
      "source": [
        "import condacolab\n",
        "condacolab.install_mambaforge()\n",
        "!mamba install openmm openmmtools"
      ],
      "metadata": {
        "id": "JNYpsxJpBtDP"
      },
      "id": "JNYpsxJpBtDP",
      "execution_count": null,
      "outputs": []
    },
    {
      "cell_type": "code",
      "source": [
        "!git clone https://github.com/lollcat/fab-torch.git\n",
        "import os\n",
        "os.listdir()\n",
        "os.chdir(\"fab-torch\")\n",
        "!pip install --upgrade ."
      ],
      "metadata": {
        "id": "FKUvWlrsB3dJ"
      },
      "id": "FKUvWlrsB3dJ",
      "execution_count": null,
      "outputs": []
    },
    {
      "cell_type": "markdown",
      "source": [
        "# Alanine dipeptide: Using the model trained with FAB including a replay buffer"
      ],
      "metadata": {
        "collapsed": false,
        "id": "f068efcce1dbaf59"
      },
      "id": "f068efcce1dbaf59"
    },
    {
      "cell_type": "code",
      "source": [
        "# Restart notebook then run,\n",
        "import os\n",
        "os.listdir()\n",
        "os.chdir(\"fab-torch/demo\")"
      ],
      "metadata": {
        "id": "Yf8h3VI-EmQi"
      },
      "id": "Yf8h3VI-EmQi",
      "execution_count": null,
      "outputs": []
    },
    {
      "cell_type": "code",
      "execution_count": null,
      "id": "a7b0c8ad",
      "metadata": {
        "ExecuteTime": {
          "end_time": "2024-01-26T17:01:42.594011697Z",
          "start_time": "2024-01-26T17:01:37.908308867Z"
        },
        "id": "a7b0c8ad"
      },
      "outputs": [],
      "source": [
        "# Import packages\n",
        "import urllib\n",
        "\n",
        "import torch\n",
        "import numpy as np\n",
        "import mdtraj\n",
        "\n",
        "from tqdm import tqdm\n",
        "from matplotlib import pyplot as plt\n",
        "\n",
        "from fab.utils.training import load_config\n",
        "from experiments.make_flow.make_aldp_model import make_aldp_model\n",
        "\n",
        "from openmmtools.testsystems import AlanineDipeptideVacuum"
      ]
    },
    {
      "cell_type": "code",
      "outputs": [],
      "source": [
        "# Set precision\n",
        "torch.set_default_dtype(torch.float64)\n",
        "\n",
        "device = torch.device('cuda' if torch.cuda.is_available() else 'cpu')\n",
        "print(device)"
      ],
      "metadata": {
        "ExecuteTime": {
          "end_time": "2024-01-26T17:01:44.450207787Z",
          "start_time": "2024-01-26T17:01:44.439786285Z"
        },
        "id": "8b882b2b92a75899"
      },
      "id": "8b882b2b92a75899",
      "execution_count": null
    },
    {
      "cell_type": "code",
      "outputs": [],
      "source": [
        "# Download config from Hugging Face\n",
        "urllib.request.urlretrieve('https://huggingface.co/VincentStimper/fab/resolve/main/aldp/config.yaml', 'config.yaml')"
      ],
      "metadata": {
        "ExecuteTime": {
          "end_time": "2024-01-26T17:01:44.632702250Z",
          "start_time": "2024-01-26T17:01:44.441090404Z"
        },
        "id": "c1e19aede303d50e"
      },
      "id": "c1e19aede303d50e",
      "execution_count": null
    },
    {
      "cell_type": "code",
      "outputs": [],
      "source": [
        "# Load config and adapt path to\n",
        "config = load_config('config.yaml')\n",
        "\n",
        "config['data']['transform'] = '../' + config['data']['transform']"
      ],
      "metadata": {
        "ExecuteTime": {
          "end_time": "2024-01-26T17:01:44.636434508Z",
          "start_time": "2024-01-26T17:01:44.628242436Z"
        },
        "id": "3fc26b6acfdce425"
      },
      "id": "3fc26b6acfdce425",
      "execution_count": null
    },
    {
      "cell_type": "code",
      "outputs": [],
      "source": [
        "# Create model from config\n",
        "model = make_aldp_model(config, device)"
      ],
      "metadata": {
        "ExecuteTime": {
          "end_time": "2024-01-26T17:01:44.883956731Z",
          "start_time": "2024-01-26T17:01:44.636026351Z"
        },
        "id": "aea4aba01583fd7b"
      },
      "id": "aea4aba01583fd7b",
      "execution_count": null
    },
    {
      "cell_type": "code",
      "outputs": [],
      "source": [
        "# Download model from Hugging Face\n",
        "urllib.request.urlretrieve('https://huggingface.co/VincentStimper/fab/resolve/main/aldp/model.pt', 'model.pt')"
      ],
      "metadata": {
        "ExecuteTime": {
          "end_time": "2024-01-26T17:01:45.529464199Z",
          "start_time": "2024-01-26T17:01:44.893745450Z"
        },
        "id": "f802aa89ef3a76ff"
      },
      "id": "f802aa89ef3a76ff",
      "execution_count": null
    },
    {
      "cell_type": "code",
      "outputs": [],
      "source": [
        "# Load model weights\n",
        "model.load('model.pt', map_location=device)"
      ],
      "metadata": {
        "ExecuteTime": {
          "end_time": "2024-01-26T17:01:45.564693805Z",
          "start_time": "2024-01-26T17:01:45.526622626Z"
        },
        "id": "ee8d147bd79deefb"
      },
      "id": "ee8d147bd79deefb",
      "execution_count": null
    },
    {
      "cell_type": "code",
      "outputs": [],
      "source": [
        "# Generate model samples\n",
        "batch_size = 100\n",
        "n_batches = 1000\n",
        "\n",
        "x_list = []\n",
        "\n",
        "with torch.no_grad():\n",
        "    for _ in tqdm(range(n_batches)):\n",
        "        # Generate samples in internal coordinates\n",
        "        z = model.flow.sample((batch_size,))\n",
        "        # Transform samples to Cartesian coordinates\n",
        "        x, _ = model.target_distribution.coordinate_transform(z)\n",
        "        x_list.append(x.cpu().numpy())\n",
        "\n",
        "x = np.concatenate(x_list)"
      ],
      "metadata": {
        "ExecuteTime": {
          "end_time": "2024-01-26T17:03:44.058286702Z",
          "start_time": "2024-01-26T17:01:45.565284637Z"
        },
        "id": "b6b09e8c4ec160ed"
      },
      "id": "b6b09e8c4ec160ed",
      "execution_count": null
    },
    {
      "cell_type": "code",
      "outputs": [],
      "source": [
        "# Get dihedral angles phi and psi for Ramachandran plot\n",
        "aldp = AlanineDipeptideVacuum()\n",
        "topology = mdtraj.Topology.from_openmm(aldp.topology)\n",
        "traj = mdtraj.Trajectory(x.reshape(-1, 22, 3), topology)\n",
        "\n",
        "phi = mdtraj.compute_phi(traj)[1].reshape(-1)\n",
        "psi = mdtraj.compute_psi(traj)[1].reshape(-1)"
      ],
      "metadata": {
        "ExecuteTime": {
          "end_time": "2024-01-26T17:03:44.106214544Z",
          "start_time": "2024-01-26T17:03:44.058025851Z"
        },
        "id": "234855e49ebb54ea"
      },
      "id": "234855e49ebb54ea",
      "execution_count": null
    },
    {
      "cell_type": "code",
      "outputs": [],
      "source": [
        "# Ramachandran plot\n",
        "plt.figure(figsize=(8, 8))\n",
        "plt.plot(phi, psi, '.', alpha=0.1)\n",
        "plt.xlim([-np.pi, np.pi])\n",
        "plt.ylim([-np.pi, np.pi])\n",
        "plt.gca().set_box_aspect(1)\n",
        "plt.show()"
      ],
      "metadata": {
        "ExecuteTime": {
          "end_time": "2024-01-26T17:03:44.269311099Z",
          "start_time": "2024-01-26T17:03:44.106050360Z"
        },
        "id": "daa3c59a253da4db"
      },
      "id": "daa3c59a253da4db",
      "execution_count": null
    },
    {
      "cell_type": "code",
      "source": [],
      "metadata": {
        "id": "E6MUPTgzE5rF"
      },
      "id": "E6MUPTgzE5rF",
      "execution_count": null,
      "outputs": []
    }
  ],
  "metadata": {
    "kernelspec": {
      "display_name": "Python 3 (ipykernel)",
      "language": "python",
      "name": "python3"
    },
    "language_info": {
      "codemirror_mode": {
        "name": "ipython",
        "version": 3
      },
      "file_extension": ".py",
      "mimetype": "text/x-python",
      "name": "python",
      "nbconvert_exporter": "python",
      "pygments_lexer": "ipython3",
      "version": "3.7.11"
    },
    "colab": {
      "provenance": [],
      "include_colab_link": true
    }
  },
  "nbformat": 4,
  "nbformat_minor": 5
=======
 "cells": [
  {
   "cell_type": "markdown",
   "metadata": {
    "id": "view-in-github",
    "colab_type": "text"
   },
   "source": [
    "<a href=\"https://colab.research.google.com/github/lollcat/fab-torch/blob/master/demo/aldp.ipynb\" target=\"_parent\"><img src=\"https://colab.research.google.com/assets/colab-badge.svg\" alt=\"Open In Colab\"/></a>"
   ],
   "id": "2f409620a099e9aa"
  },
  {
   "cell_type": "markdown",
   "source": [
    "# Alanine dipeptide: Using the model trained with FAB including a replay buffer"
   ],
   "metadata": {
    "collapsed": false
   },
   "id": "40945194ebc75a35"
  },
  {
   "cell_type": "markdown",
   "source": [
    "## Install dependencies"
   ],
   "metadata": {
    "collapsed": false
   },
   "id": "de0b67176f001146"
  },
  {
   "cell_type": "code",
   "source": [
    "!pip install -q condacolab\n",
    "import condacolab\n",
    "condacolab.install()"
   ],
   "metadata": {
    "id": "UOIXtQ__BqIC"
   },
   "id": "UOIXtQ__BqIC",
   "execution_count": null,
   "outputs": []
  },
  {
   "cell_type": "markdown",
   "source": [
    "The kernel should have restarted after executing the cell above. You can just continue by executing the next cell."
   ],
   "metadata": {
    "collapsed": false
   },
   "id": "7f2e4f6d774ec1b9"
  },
  {
   "cell_type": "code",
   "source": [
    "import condacolab\n",
    "condacolab.install_mambaforge()\n",
    "!mamba install openmm openmmtools"
   ],
   "metadata": {
    "id": "JNYpsxJpBtDP"
   },
   "id": "JNYpsxJpBtDP",
   "execution_count": null,
   "outputs": []
  },
  {
   "cell_type": "code",
   "source": [
    "!git clone https://github.com/lollcat/fab-torch.git\n",
    "import os\n",
    "os.listdir()\n",
    "os.chdir(\"fab-torch\")\n",
    "!pip install --upgrade .\n",
    "os.chdir(\"demo\")"
   ],
   "metadata": {
    "id": "FKUvWlrsB3dJ"
   },
   "id": "FKUvWlrsB3dJ",
   "execution_count": null,
   "outputs": []
  },
  {
   "cell_type": "markdown",
   "source": [
    "## Downloading and using the model"
   ],
   "metadata": {
    "collapsed": false,
    "id": "f068efcce1dbaf59"
   },
   "id": "f068efcce1dbaf59"
  },
  {
   "cell_type": "code",
   "execution_count": null,
   "id": "a7b0c8ad",
   "metadata": {
    "ExecuteTime": {
     "end_time": "2024-01-26T17:01:42.594011697Z",
     "start_time": "2024-01-26T17:01:37.908308867Z"
    },
    "id": "a7b0c8ad"
   },
   "outputs": [],
   "source": [
    "# Import packages\n",
    "import urllib\n",
    "\n",
    "import torch\n",
    "import numpy as np\n",
    "import mdtraj\n",
    "\n",
    "from tqdm import tqdm\n",
    "from matplotlib import pyplot as plt\n",
    "\n",
    "from fab.utils.training import load_config\n",
    "from experiments.make_flow.make_aldp_model import make_aldp_model\n",
    "\n",
    "from openmmtools.testsystems import AlanineDipeptideVacuum"
   ]
  },
  {
   "cell_type": "code",
   "outputs": [],
   "source": [
    "# Set precision\n",
    "torch.set_default_dtype(torch.float64)\n",
    "\n",
    "device = torch.device('cuda' if torch.cuda.is_available() else 'cpu')\n",
    "print(device)"
   ],
   "metadata": {
    "ExecuteTime": {
     "end_time": "2024-01-26T17:01:44.450207787Z",
     "start_time": "2024-01-26T17:01:44.439786285Z"
    },
    "id": "8b882b2b92a75899"
   },
   "id": "8b882b2b92a75899",
   "execution_count": null
  },
  {
   "cell_type": "code",
   "outputs": [],
   "source": [
    "# Download config from Hugging Face\n",
    "urllib.request.urlretrieve('https://huggingface.co/VincentStimper/fab/resolve/main/aldp/config.yaml', 'config.yaml')"
   ],
   "metadata": {
    "ExecuteTime": {
     "end_time": "2024-01-26T17:01:44.632702250Z",
     "start_time": "2024-01-26T17:01:44.441090404Z"
    },
    "id": "c1e19aede303d50e"
   },
   "id": "c1e19aede303d50e",
   "execution_count": null
  },
  {
   "cell_type": "code",
   "outputs": [],
   "source": [
    "# Load config and adapt path to\n",
    "config = load_config('config.yaml')\n",
    "\n",
    "config['data']['transform'] = '../' + config['data']['transform']"
   ],
   "metadata": {
    "ExecuteTime": {
     "end_time": "2024-01-26T17:01:44.636434508Z",
     "start_time": "2024-01-26T17:01:44.628242436Z"
    },
    "id": "3fc26b6acfdce425"
   },
   "id": "3fc26b6acfdce425",
   "execution_count": null
  },
  {
   "cell_type": "code",
   "outputs": [],
   "source": [
    "# Create model from config\n",
    "model = make_aldp_model(config, device)"
   ],
   "metadata": {
    "ExecuteTime": {
     "end_time": "2024-01-26T17:01:44.883956731Z",
     "start_time": "2024-01-26T17:01:44.636026351Z"
    },
    "id": "aea4aba01583fd7b"
   },
   "id": "aea4aba01583fd7b",
   "execution_count": null
  },
  {
   "cell_type": "code",
   "outputs": [],
   "source": [
    "# Download model from Hugging Face\n",
    "urllib.request.urlretrieve('https://huggingface.co/VincentStimper/fab/resolve/main/aldp/model.pt', 'model.pt')"
   ],
   "metadata": {
    "ExecuteTime": {
     "end_time": "2024-01-26T17:01:45.529464199Z",
     "start_time": "2024-01-26T17:01:44.893745450Z"
    },
    "id": "f802aa89ef3a76ff"
   },
   "id": "f802aa89ef3a76ff",
   "execution_count": null
  },
  {
   "cell_type": "code",
   "outputs": [],
   "source": [
    "# Load model weights\n",
    "model.load('model.pt', map_location=device)"
   ],
   "metadata": {
    "ExecuteTime": {
     "end_time": "2024-01-26T17:01:45.564693805Z",
     "start_time": "2024-01-26T17:01:45.526622626Z"
    },
    "id": "ee8d147bd79deefb"
   },
   "id": "ee8d147bd79deefb",
   "execution_count": null
  },
  {
   "cell_type": "code",
   "outputs": [],
   "source": [
    "# Generate model samples\n",
    "batch_size = 100\n",
    "n_batches = 1000\n",
    "\n",
    "x_list = []\n",
    "\n",
    "with torch.no_grad():\n",
    "    for _ in tqdm(range(n_batches)):\n",
    "        # Generate samples in internal coordinates\n",
    "        z = model.flow.sample((batch_size,))\n",
    "        # Transform samples to Cartesian coordinates\n",
    "        x, _ = model.target_distribution.coordinate_transform(z)\n",
    "        x_list.append(x.cpu().numpy())\n",
    "\n",
    "x = np.concatenate(x_list)"
   ],
   "metadata": {
    "ExecuteTime": {
     "end_time": "2024-01-26T17:03:44.058286702Z",
     "start_time": "2024-01-26T17:01:45.565284637Z"
    },
    "id": "b6b09e8c4ec160ed"
   },
   "id": "b6b09e8c4ec160ed",
   "execution_count": null
  },
  {
   "cell_type": "code",
   "outputs": [],
   "source": [
    "# Get dihedral angles phi and psi for Ramachandran plot\n",
    "aldp = AlanineDipeptideVacuum()\n",
    "topology = mdtraj.Topology.from_openmm(aldp.topology)\n",
    "traj = mdtraj.Trajectory(x.reshape(-1, 22, 3), topology)\n",
    "\n",
    "phi = mdtraj.compute_phi(traj)[1].reshape(-1)\n",
    "psi = mdtraj.compute_psi(traj)[1].reshape(-1)"
   ],
   "metadata": {
    "ExecuteTime": {
     "end_time": "2024-01-26T17:03:44.106214544Z",
     "start_time": "2024-01-26T17:03:44.058025851Z"
    },
    "id": "234855e49ebb54ea"
   },
   "id": "234855e49ebb54ea",
   "execution_count": null
  },
  {
   "cell_type": "code",
   "outputs": [],
   "source": [
    "# Ramachandran plot\n",
    "plt.figure(figsize=(8, 8))\n",
    "plt.plot(phi, psi, '.', alpha=0.1)\n",
    "plt.xlim([-np.pi, np.pi])\n",
    "plt.ylim([-np.pi, np.pi])\n",
    "plt.gca().set_box_aspect(1)\n",
    "plt.show()"
   ],
   "metadata": {
    "ExecuteTime": {
     "end_time": "2024-01-26T17:03:44.269311099Z",
     "start_time": "2024-01-26T17:03:44.106050360Z"
    },
    "id": "daa3c59a253da4db"
   },
   "id": "daa3c59a253da4db",
   "execution_count": null
  }
 ],
 "metadata": {
  "kernelspec": {
   "display_name": "Python 3 (ipykernel)",
   "language": "python",
   "name": "python3"
  },
  "language_info": {
   "codemirror_mode": {
    "name": "ipython",
    "version": 3
   },
   "file_extension": ".py",
   "mimetype": "text/x-python",
   "name": "python",
   "nbconvert_exporter": "python",
   "pygments_lexer": "ipython3",
   "version": "3.7.11"
  },
  "colab": {
   "provenance": [],
   "include_colab_link": true
  }
 },
 "nbformat": 4,
 "nbformat_minor": 5
>>>>>>> 710261aa
}<|MERGE_RESOLUTION|>--- conflicted
+++ resolved
@@ -1,343 +1,4 @@
 {
-<<<<<<< HEAD
-  "cells": [
-    {
-      "cell_type": "markdown",
-      "metadata": {
-        "id": "view-in-github",
-        "colab_type": "text"
-      },
-      "source": [
-        "<a href=\"https://colab.research.google.com/github/lollcat/fab-torch/blob/hug_face/demo/aldp.ipynb\" target=\"_parent\"><img src=\"https://colab.research.google.com/assets/colab-badge.svg\" alt=\"Open In Colab\"/></a>"
-      ]
-    },
-    {
-      "cell_type": "markdown",
-      "source": [
-        "# Install"
-      ],
-      "metadata": {
-        "id": "sXLwvRKpIrFV"
-      },
-      "id": "sXLwvRKpIrFV"
-    },
-    {
-      "cell_type": "code",
-      "source": [
-        "!pip install -q condacolab\n",
-        "import condacolab\n",
-        "condacolab.install() # expect a kernel restart"
-      ],
-      "metadata": {
-        "id": "UOIXtQ__BqIC"
-      },
-      "id": "UOIXtQ__BqIC",
-      "execution_count": null,
-      "outputs": []
-    },
-    {
-      "cell_type": "code",
-      "source": [
-        "import condacolab\n",
-        "condacolab.install_mambaforge()\n",
-        "!mamba install openmm openmmtools"
-      ],
-      "metadata": {
-        "id": "JNYpsxJpBtDP"
-      },
-      "id": "JNYpsxJpBtDP",
-      "execution_count": null,
-      "outputs": []
-    },
-    {
-      "cell_type": "code",
-      "source": [
-        "!git clone https://github.com/lollcat/fab-torch.git\n",
-        "import os\n",
-        "os.listdir()\n",
-        "os.chdir(\"fab-torch\")\n",
-        "!pip install --upgrade ."
-      ],
-      "metadata": {
-        "id": "FKUvWlrsB3dJ"
-      },
-      "id": "FKUvWlrsB3dJ",
-      "execution_count": null,
-      "outputs": []
-    },
-    {
-      "cell_type": "markdown",
-      "source": [
-        "# Alanine dipeptide: Using the model trained with FAB including a replay buffer"
-      ],
-      "metadata": {
-        "collapsed": false,
-        "id": "f068efcce1dbaf59"
-      },
-      "id": "f068efcce1dbaf59"
-    },
-    {
-      "cell_type": "code",
-      "source": [
-        "# Restart notebook then run,\n",
-        "import os\n",
-        "os.listdir()\n",
-        "os.chdir(\"fab-torch/demo\")"
-      ],
-      "metadata": {
-        "id": "Yf8h3VI-EmQi"
-      },
-      "id": "Yf8h3VI-EmQi",
-      "execution_count": null,
-      "outputs": []
-    },
-    {
-      "cell_type": "code",
-      "execution_count": null,
-      "id": "a7b0c8ad",
-      "metadata": {
-        "ExecuteTime": {
-          "end_time": "2024-01-26T17:01:42.594011697Z",
-          "start_time": "2024-01-26T17:01:37.908308867Z"
-        },
-        "id": "a7b0c8ad"
-      },
-      "outputs": [],
-      "source": [
-        "# Import packages\n",
-        "import urllib\n",
-        "\n",
-        "import torch\n",
-        "import numpy as np\n",
-        "import mdtraj\n",
-        "\n",
-        "from tqdm import tqdm\n",
-        "from matplotlib import pyplot as plt\n",
-        "\n",
-        "from fab.utils.training import load_config\n",
-        "from experiments.make_flow.make_aldp_model import make_aldp_model\n",
-        "\n",
-        "from openmmtools.testsystems import AlanineDipeptideVacuum"
-      ]
-    },
-    {
-      "cell_type": "code",
-      "outputs": [],
-      "source": [
-        "# Set precision\n",
-        "torch.set_default_dtype(torch.float64)\n",
-        "\n",
-        "device = torch.device('cuda' if torch.cuda.is_available() else 'cpu')\n",
-        "print(device)"
-      ],
-      "metadata": {
-        "ExecuteTime": {
-          "end_time": "2024-01-26T17:01:44.450207787Z",
-          "start_time": "2024-01-26T17:01:44.439786285Z"
-        },
-        "id": "8b882b2b92a75899"
-      },
-      "id": "8b882b2b92a75899",
-      "execution_count": null
-    },
-    {
-      "cell_type": "code",
-      "outputs": [],
-      "source": [
-        "# Download config from Hugging Face\n",
-        "urllib.request.urlretrieve('https://huggingface.co/VincentStimper/fab/resolve/main/aldp/config.yaml', 'config.yaml')"
-      ],
-      "metadata": {
-        "ExecuteTime": {
-          "end_time": "2024-01-26T17:01:44.632702250Z",
-          "start_time": "2024-01-26T17:01:44.441090404Z"
-        },
-        "id": "c1e19aede303d50e"
-      },
-      "id": "c1e19aede303d50e",
-      "execution_count": null
-    },
-    {
-      "cell_type": "code",
-      "outputs": [],
-      "source": [
-        "# Load config and adapt path to\n",
-        "config = load_config('config.yaml')\n",
-        "\n",
-        "config['data']['transform'] = '../' + config['data']['transform']"
-      ],
-      "metadata": {
-        "ExecuteTime": {
-          "end_time": "2024-01-26T17:01:44.636434508Z",
-          "start_time": "2024-01-26T17:01:44.628242436Z"
-        },
-        "id": "3fc26b6acfdce425"
-      },
-      "id": "3fc26b6acfdce425",
-      "execution_count": null
-    },
-    {
-      "cell_type": "code",
-      "outputs": [],
-      "source": [
-        "# Create model from config\n",
-        "model = make_aldp_model(config, device)"
-      ],
-      "metadata": {
-        "ExecuteTime": {
-          "end_time": "2024-01-26T17:01:44.883956731Z",
-          "start_time": "2024-01-26T17:01:44.636026351Z"
-        },
-        "id": "aea4aba01583fd7b"
-      },
-      "id": "aea4aba01583fd7b",
-      "execution_count": null
-    },
-    {
-      "cell_type": "code",
-      "outputs": [],
-      "source": [
-        "# Download model from Hugging Face\n",
-        "urllib.request.urlretrieve('https://huggingface.co/VincentStimper/fab/resolve/main/aldp/model.pt', 'model.pt')"
-      ],
-      "metadata": {
-        "ExecuteTime": {
-          "end_time": "2024-01-26T17:01:45.529464199Z",
-          "start_time": "2024-01-26T17:01:44.893745450Z"
-        },
-        "id": "f802aa89ef3a76ff"
-      },
-      "id": "f802aa89ef3a76ff",
-      "execution_count": null
-    },
-    {
-      "cell_type": "code",
-      "outputs": [],
-      "source": [
-        "# Load model weights\n",
-        "model.load('model.pt', map_location=device)"
-      ],
-      "metadata": {
-        "ExecuteTime": {
-          "end_time": "2024-01-26T17:01:45.564693805Z",
-          "start_time": "2024-01-26T17:01:45.526622626Z"
-        },
-        "id": "ee8d147bd79deefb"
-      },
-      "id": "ee8d147bd79deefb",
-      "execution_count": null
-    },
-    {
-      "cell_type": "code",
-      "outputs": [],
-      "source": [
-        "# Generate model samples\n",
-        "batch_size = 100\n",
-        "n_batches = 1000\n",
-        "\n",
-        "x_list = []\n",
-        "\n",
-        "with torch.no_grad():\n",
-        "    for _ in tqdm(range(n_batches)):\n",
-        "        # Generate samples in internal coordinates\n",
-        "        z = model.flow.sample((batch_size,))\n",
-        "        # Transform samples to Cartesian coordinates\n",
-        "        x, _ = model.target_distribution.coordinate_transform(z)\n",
-        "        x_list.append(x.cpu().numpy())\n",
-        "\n",
-        "x = np.concatenate(x_list)"
-      ],
-      "metadata": {
-        "ExecuteTime": {
-          "end_time": "2024-01-26T17:03:44.058286702Z",
-          "start_time": "2024-01-26T17:01:45.565284637Z"
-        },
-        "id": "b6b09e8c4ec160ed"
-      },
-      "id": "b6b09e8c4ec160ed",
-      "execution_count": null
-    },
-    {
-      "cell_type": "code",
-      "outputs": [],
-      "source": [
-        "# Get dihedral angles phi and psi for Ramachandran plot\n",
-        "aldp = AlanineDipeptideVacuum()\n",
-        "topology = mdtraj.Topology.from_openmm(aldp.topology)\n",
-        "traj = mdtraj.Trajectory(x.reshape(-1, 22, 3), topology)\n",
-        "\n",
-        "phi = mdtraj.compute_phi(traj)[1].reshape(-1)\n",
-        "psi = mdtraj.compute_psi(traj)[1].reshape(-1)"
-      ],
-      "metadata": {
-        "ExecuteTime": {
-          "end_time": "2024-01-26T17:03:44.106214544Z",
-          "start_time": "2024-01-26T17:03:44.058025851Z"
-        },
-        "id": "234855e49ebb54ea"
-      },
-      "id": "234855e49ebb54ea",
-      "execution_count": null
-    },
-    {
-      "cell_type": "code",
-      "outputs": [],
-      "source": [
-        "# Ramachandran plot\n",
-        "plt.figure(figsize=(8, 8))\n",
-        "plt.plot(phi, psi, '.', alpha=0.1)\n",
-        "plt.xlim([-np.pi, np.pi])\n",
-        "plt.ylim([-np.pi, np.pi])\n",
-        "plt.gca().set_box_aspect(1)\n",
-        "plt.show()"
-      ],
-      "metadata": {
-        "ExecuteTime": {
-          "end_time": "2024-01-26T17:03:44.269311099Z",
-          "start_time": "2024-01-26T17:03:44.106050360Z"
-        },
-        "id": "daa3c59a253da4db"
-      },
-      "id": "daa3c59a253da4db",
-      "execution_count": null
-    },
-    {
-      "cell_type": "code",
-      "source": [],
-      "metadata": {
-        "id": "E6MUPTgzE5rF"
-      },
-      "id": "E6MUPTgzE5rF",
-      "execution_count": null,
-      "outputs": []
-    }
-  ],
-  "metadata": {
-    "kernelspec": {
-      "display_name": "Python 3 (ipykernel)",
-      "language": "python",
-      "name": "python3"
-    },
-    "language_info": {
-      "codemirror_mode": {
-        "name": "ipython",
-        "version": 3
-      },
-      "file_extension": ".py",
-      "mimetype": "text/x-python",
-      "name": "python",
-      "nbconvert_exporter": "python",
-      "pygments_lexer": "ipython3",
-      "version": "3.7.11"
-    },
-    "colab": {
-      "provenance": [],
-      "include_colab_link": true
-    }
-  },
-  "nbformat": 4,
-  "nbformat_minor": 5
-=======
  "cells": [
   {
    "cell_type": "markdown",
@@ -672,5 +333,4 @@
  },
  "nbformat": 4,
  "nbformat_minor": 5
->>>>>>> 710261aa
 }